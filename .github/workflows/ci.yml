--- conflicted
+++ resolved
@@ -90,11 +90,7 @@
         include:
           - os: Linux
             feature: default
-<<<<<<< HEAD
-=======
-    runs-on: [ self-hosted, prod, docker, "${{ matrix.os }}" ]
     timeout-minutes: 60
->>>>>>> 80079551
     steps:
       - uses: actions/checkout@v4
         with:
